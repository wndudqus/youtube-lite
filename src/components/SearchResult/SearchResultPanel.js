--- conflicted
+++ resolved
@@ -1,11 +1,4 @@
 import React from "react"
-<<<<<<< HEAD
-import Grid from "@material-ui/core/Grid"
-import Card from "./SearchResultCard.js"
-import shortid from "shortid"
-import Typography from "@material-ui/core/Typography"
-import { withRouter } from "react-router-dom"
-=======
 import PropTypes from "prop-types"
 import RouterPT from "react-router-prop-types"
 import { withRouter } from "react-router-dom"
@@ -13,7 +6,6 @@
 import Typography from "@material-ui/core/Typography"
 import Grid from "@material-ui/core/Grid"
 import Card from "./SearchResultCard"
->>>>>>> 298bf75b
 
 const SearchResultPanel = ({ searchResults, match }) => (
   <Grid id="SearchResultPanel">
