import React from "react"
<<<<<<< HEAD
import Typography from "@material-ui/core/Typography"
import ContentGrid from "../layout/contentPage"
import Card from "@material-ui/core/Card"
import CardContent from "@material-ui/core/CardContent"
=======
import PropTypes from "prop-types"
import ContentGrid from "../layout/contentPage"

>>>>>>> 298bf75b
const Home = ({ isEng = true }) => {
  const captionEng =
    "No more wasting time on watching random, irrelevant videos on youtube. Feel guilty by looking at the statistics you generate."
  const captionKor =
    "유투브에서 아무 비디오나 보다가 시간 낭비하는 건 이제 그만. 여러분이 직접 만들어내는 통계를 보고 죄책감을 느끼세요."
  const caption = isEng ? captionEng : captionKor
  return <ContentGrid />
}

Home.propTypes = {
  isEng: PropTypes.bool.isRequired,
}

export default Home<|MERGE_RESOLUTION|>--- conflicted
+++ resolved
@@ -1,14 +1,7 @@
 import React from "react"
-<<<<<<< HEAD
-import Typography from "@material-ui/core/Typography"
-import ContentGrid from "../layout/contentPage"
-import Card from "@material-ui/core/Card"
-import CardContent from "@material-ui/core/CardContent"
-=======
 import PropTypes from "prop-types"
 import ContentGrid from "../layout/contentPage"
 
->>>>>>> 298bf75b
 const Home = ({ isEng = true }) => {
   const captionEng =
     "No more wasting time on watching random, irrelevant videos on youtube. Feel guilty by looking at the statistics you generate."
