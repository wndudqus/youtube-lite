--- conflicted
+++ resolved
@@ -1,4 +1,3 @@
-<<<<<<< HEAD
 import React from 'react'
 import Typography from '@material-ui/core/Typography'
 import Grid from '@material-ui/core/Grid'
@@ -13,40 +12,12 @@
     <Grid style={{ padding: 16 }}>
       <Card>
         <CardContent>
-          <Typography variant="headline">Limited Youtube</Typography>
+          <Typography variant="headline">Youtube Lite</Typography>
           <Typography variant="caption">{caption}</Typography>
         </CardContent>
       </Card>
     </Grid>
   )
 }
-=======
-import React from "react";
-import Typography from "@material-ui/core/Typography";
-import Card from '@material-ui/core/Card'
-import {CardContent, Grid} from '@material-ui/core';
-const Home = ({ isEng = true }) => {
-  const captionEng = `No more wasting time on watching random, irrelevant videos on youtube. Feel guilty by looking at the statistics you generate.
-  Use the upper search bar to begin.`;
-  const captionKor = `유투브에서 아무 비디오나 보다가 시간 낭비하는 건 이제 그만. 여러분이 직접 만들어내는 통계를 보고 죄책감을 느끼세요.
-  상단의 동영상 검색을 통해 시작해보세요.`;
-
-  const caption = isEng ? captionEng : captionKor;
-  return (
-    <React.Fragment>
-      <Grid style = {{
-        padding: '8px'
-      }}>
-      <Card>
-        <CardContent>
-          <Typography variant="headline">Youtube Lite</Typography>
-          <Typography variant="subheading">{caption}</Typography>
-        </CardContent>
-      </Card>
-      </Grid>
-    </React.Fragment>
-  );
-};
->>>>>>> 7701f981
 
 export default Home