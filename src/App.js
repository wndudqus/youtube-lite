// react & material
import React from "react"
import { Route } from "react-router-dom"
import CssBaseline from "@material-ui/core/CssBaseline"

// layout
import OuterLayout from "./layout/default"

// pages
<<<<<<< HEAD

import Home from "./pages/Home"
import SearchResultView from "./pages/SearchResultView"
import VideoPlayerView from "./pages/VideoPlayerView"

// react
import React, { Component, Fragment } from "react"
import { Route, withRouter } from "react-router-dom"
=======
import Home from "./pages/Home"
import SearchResultView from "./pages/SearchResultView"
import VideoPlayerView from "./pages/VideoPlayerView"
>>>>>>> 298bf75b

// styles
import "typeface-roboto"
import "./styles/output/master.css"
<<<<<<< HEAD
import CssBaseline from "@material-ui/core/CssBaseline"
=======
>>>>>>> 298bf75b

const App = () => (
  <OuterLayout>
    <CssBaseline />
    <Route exact path="/" component={Home} />
    <Route path="/searchResultView/:searchWord" component={SearchResultView} />
    <Route path="/videoPlayerView/:id" component={VideoPlayerView} />
  </OuterLayout>
)

export default App<|MERGE_RESOLUTION|>--- conflicted
+++ resolved
@@ -7,28 +7,13 @@
 import OuterLayout from "./layout/default"
 
 // pages
-<<<<<<< HEAD
-
 import Home from "./pages/Home"
 import SearchResultView from "./pages/SearchResultView"
 import VideoPlayerView from "./pages/VideoPlayerView"
 
-// react
-import React, { Component, Fragment } from "react"
-import { Route, withRouter } from "react-router-dom"
-=======
-import Home from "./pages/Home"
-import SearchResultView from "./pages/SearchResultView"
-import VideoPlayerView from "./pages/VideoPlayerView"
->>>>>>> 298bf75b
-
 // styles
 import "typeface-roboto"
 import "./styles/output/master.css"
-<<<<<<< HEAD
-import CssBaseline from "@material-ui/core/CssBaseline"
-=======
->>>>>>> 298bf75b
 
 const App = () => (
   <OuterLayout>
