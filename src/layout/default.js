import React from "react"
<<<<<<< HEAD
import Grid from "@material-ui/core/Grid"
const defaultLayout = ({ children }) => {
  return (
    <Grid item xs={12} id="layout">
      {children}
    </Grid>
  )
=======
import PropTypes from "prop-types"
import Grid from "@material-ui/core/Grid"

const defaultLayout = ({ children }) => (
  <Grid item xs={12} id="layout">
    {children}
  </Grid>
)

defaultLayout.propTypes = {
  children: PropTypes.oneOfType([
    PropTypes.arrayOf(PropTypes.node),
    PropTypes.node,
  ]).isRequired,
>>>>>>> 298bf75b
}

export default defaultLayout<|MERGE_RESOLUTION|>--- conflicted
+++ resolved
@@ -1,13 +1,4 @@
 import React from "react"
-<<<<<<< HEAD
-import Grid from "@material-ui/core/Grid"
-const defaultLayout = ({ children }) => {
-  return (
-    <Grid item xs={12} id="layout">
-      {children}
-    </Grid>
-  )
-=======
 import PropTypes from "prop-types"
 import Grid from "@material-ui/core/Grid"
 
@@ -22,7 +13,6 @@
     PropTypes.arrayOf(PropTypes.node),
     PropTypes.node,
   ]).isRequired,
->>>>>>> 298bf75b
 }
 
 export default defaultLayout