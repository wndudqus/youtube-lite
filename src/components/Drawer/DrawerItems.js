--- conflicted
+++ resolved
@@ -1,23 +1,10 @@
 import React from "react"
 import PropTypes from "prop-types"
-<<<<<<< HEAD
-import { withStyles } from "@material-ui/core/styles"
-import Drawer from "@material-ui/core/Drawer"
 import List from "@material-ui/core/List"
-import Divider from "@material-ui/core/Divider"
-=======
-import List from "@material-ui/core/List"
->>>>>>> 298bf75b
 import ListItem from "@material-ui/core/ListItem"
 import ListItemIcon from "@material-ui/core/ListItemIcon"
 import ListItemText from "@material-ui/core/ListItemText"
 import SettingsIcon from "@material-ui/icons/Settings"
-<<<<<<< HEAD
-
-import DashboardIcon from "@material-ui/icons/Dashboard"
-import FavBorderIcon from "@material-ui/icons/FavoriteBorder"
-import { Link } from "react-router-dom"
-=======
 import DashboardIcon from "@material-ui/icons/Dashboard"
 import FavBorderIcon from "@material-ui/icons/FavoriteBorder"
 import { Link } from "react-router-dom"
@@ -38,7 +25,6 @@
     </List>
   </div>
 )
->>>>>>> 298bf75b
 
 const DrawerItem = ({ link, name, children }) => (
   <ListItem button>
