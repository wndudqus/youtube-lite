import ResizeSensor from "css-element-queries/src/ResizeSensor"

const setIdenticalHeight = (fromElem, toElem) => {
  toElem.setAttribute("style", `padding-top: ${fromElem.clientHeight}px`)
}

<<<<<<< HEAD
export const setContentPagePaddingEqual = function() {
  let TopNav = document.getElementById("TopNav")
  let ContentPage = document.getElementById("ContentPage")
=======
const setContentPagePaddingEqual = () => {
  const TopNav = document.getElementById("TopNav")
  const ContentPage = document.getElementById("ContentPage")
>>>>>>> 298bf75b
  setIdenticalHeight(TopNav, ContentPage)
  new ResizeSensor(TopNav, () => {
    setIdenticalHeight(TopNav, ContentPage)
  })
}

export default setContentPagePaddingEqual<|MERGE_RESOLUTION|>--- conflicted
+++ resolved
@@ -4,15 +4,9 @@
   toElem.setAttribute("style", `padding-top: ${fromElem.clientHeight}px`)
 }
 
-<<<<<<< HEAD
-export const setContentPagePaddingEqual = function() {
-  let TopNav = document.getElementById("TopNav")
-  let ContentPage = document.getElementById("ContentPage")
-=======
 const setContentPagePaddingEqual = () => {
   const TopNav = document.getElementById("TopNav")
   const ContentPage = document.getElementById("ContentPage")
->>>>>>> 298bf75b
   setIdenticalHeight(TopNav, ContentPage)
   new ResizeSensor(TopNav, () => {
     setIdenticalHeight(TopNav, ContentPage)
